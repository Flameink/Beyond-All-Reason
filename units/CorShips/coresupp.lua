local unitName = Spring.I18N('units.names.coresupp')

return {
	coresupp = {
		acceleration = 0.11054,
		brakerate = 0.11054,
		buildangle = 16384,
		buildcostenergy = 1000,--1450,
		buildcostmetal = 100,--145,
		buildpic = "CORESUPP.PNG",
		buildtime = 1400,--2350,
		canmove = true,
		category = "ALL WEAPON SHIP NOTSUB NOTAIR NOTHOVER SURFACE EMPABLE",
		collisionvolumeoffsets = "0 -4 -1",
		collisionvolumescales = "14 14 41",--"19 19 58",
		collisionvolumetype = "CylZ",
		corpse = "DEAD",
		description = Spring.I18N('units.descriptions.coresupp'),
		energymake = 3,
		explodeas = "mediumexplosiongeneric",
		floater = true,
		footprintx = 2,
		footprintz = 2,
		icontype = "sea",
		idleautoheal = 5,
		idletime = 1800,
<<<<<<< HEAD
		maxdamage = 375,--675,
=======
		maxdamage = 675,
>>>>>>> 21041c1e
		maxvelocity = 3.66,
		minwaterdepth = 12,
		movementclass = "BOAT2",
		name = unitName,
		nochasecategory = "UNDERWATER VTOL",
		objectname = "Units/CORESUPP.s3o",
		script = "Units/CORESUPP.cob",
		seismicsignature = 0,
		selfdestructas = "mediumexplosiongenericSelfd",
		sightdistance = 500,
		turninplace = true,
		turninplaceanglelimit = 90,
		turnrate = 663,
		waterline = 0,
		customparams = {
			model_author = "Mr Bob",
			normaltex = "unittextures/cor_normal.dds",
			subfolder = "corships",
		},
		featuredefs = {
			dead = {
				blocking = false,
				category = "corpses",
				collisionvolumeoffsets = "2.05702972412 -6.65740128174 -1.55792999268",
				collisionvolumescales = "37.2419281006 12.2129974365 67.4956207275",
				collisionvolumetype = "Box",
				damage = 300,
				description = Spring.I18N('units.dead', { name = unitName }),
				energy = 0,
				featuredead = "HEAP",
				featurereclamate = "SMUDGE01",
				footprintx = 3,
				footprintz = 3,
				height = 20,
				hitdensity = 100,
				metal = 75,
				object = "Units/coresupp_dead.s3o",
				reclaimable = true,
				seqnamereclamate = "TREE1RECLAMATE",
				world = "All Worlds",
			},
			heap = {
				blocking = false,
				category = "heaps",
				collisionvolumescales = "85.0 14.0 6.0",
				collisionvolumetype = "cylY",
				damage = 500,
				description = Spring.I18N('units.heap', { name = unitName }),
				energy = 0,
				footprintx = 2,
				footprintz = 2,
				height = 4,
				hitdensity = 100,
				metal = 37.5,
				object = "Units/cor4X4B.s3o",
				reclaimable = true,
				resurrectable = 0,
				seqnamereclamate = "TREE1RECLAMATE",
				world = "All Worlds",
			},
		},
		sfxtypes = {
			pieceexplosiongenerators = {
				[1] = "deathceg2",
				[2] = "deathceg3",
				[3] = "deathceg4",
			},
		},
		sounds = {
			canceldestruct = "cancel2",
			underattack = "warning1",
			cant = {
				[1] = "cantdo4",
			},
			count = {
				[1] = "count6",
				[2] = "count5",
				[3] = "count4",
				[4] = "count3",
				[5] = "count2",
				[6] = "count1",
			},
			ok = {
				[1] = "shcormov",
			},
			select = {
				[1] = "shcorsel",
			},
		},
		weapondefs = {
			laser = {
				areaofeffect = 12,
				avoidfeature = false,
				beamtime = 0.16,
				corethickness = 0.1,--0.14,
				craterareaofeffect = 0,
				craterboost = 0,
				cratermult = 0,
				edgeeffectiveness = 0.15,
				energypershot = 5,
				explosiongenerator = "custom:laserhit-small-red",
				firestarter = 30,
				impactonly = 1,
				impulseboost = 0,
				impulsefactor = 0,
				laserflaresize = 5,--8.8,
				minintensity = 0.6,
				name = "LightLaser",
				noselfdamage = true,
				range = 280,
				reloadtime = 1,--0.63333,
				rgbcolor = "1 0 0",
				soundhitdry = "",
				soundhitwet = "sizzle",
				soundstart = "lasrfir3",
				soundtrigger = 1,
				targetmoveerror = 0.1,
				thickness = 1.7,
				tolerance = 10000,
				turret = true,
				weapontype = "BeamLaser",
				weaponvelocity = 2250,
				damage = {
					bombers = 6,
					default = 37,
					fighters = 6,
					vtol = 6,
				},
			},
		},
		weapons = {
			[1] = {
				def = "LASER",
				maindir = "0 0 1",
				maxangledif = 285,
				onlytargetcategory = "NOTSUB",
			},
			[2] = {
				def = "LASER",
				maindir = "0 0 -1",
				maxangledif = 285,
				onlytargetcategory = "NOTSUB",
			},
		},
	},
}<|MERGE_RESOLUTION|>--- conflicted
+++ resolved
@@ -24,11 +24,7 @@
 		icontype = "sea",
 		idleautoheal = 5,
 		idletime = 1800,
-<<<<<<< HEAD
-		maxdamage = 375,--675,
-=======
-		maxdamage = 675,
->>>>>>> 21041c1e
+		maxdamage = 375,
 		maxvelocity = 3.66,
 		minwaterdepth = 12,
 		movementclass = "BOAT2",
