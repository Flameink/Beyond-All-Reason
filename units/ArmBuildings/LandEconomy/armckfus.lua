return {
	armckfus = {
		acceleration = 0,
		brakerate = 0,
		buildangle = 4096,
		buildcostenergy = 26000,
		buildcostmetal = 4700,
		buildpic = "ARMCKFUS.DDS",
		buildtime = 84389,
		canrepeat = false,
		category = "ALL NOTLAND NOTSUB NOWEAPON NOTSHIP NOTAIR NOTHOVER SURFACE EMPABLE",
		cloakcost = 100,
		collisionvolumeoffsets = "0 0 0",
		collisionvolumescales = "97 42 51",
		collisionvolumetype = "Box",
		corpse = "DEAD",
		energymake = 1050,
		energystorage = 2500,
		explodeas = "fusionExplosion",
		footprintx = 5,
		footprintz = 4,
		icontype = "building",
		idleautoheal = 5,
		idletime = 1800,
<<<<<<< HEAD
	--	initcloaked = true, --DEBUG
		maxdamage = 4000,
=======
    initcloaked = true,
		maxdamage = 4450,
>>>>>>> d06f5ccb
		maxslope = 10,
		maxwaterdepth = 0,
		mincloakdistance = 100,
		objectname = "Units/ARMCKFUS.s3o",
		script = "Units/ARMCKFUS.cob",
		seismicsignature = 0,
		selfdestructas = "fusionExplosionSelfd",
		sightdistance = 273,
		yardmap = "oooooooooooooooooooo",
		customparams = {
			unitgroup = 'energy',
			model_author = "Cremuss",
			normaltex = "unittextures/Arm_normal.dds",
			removestop = true,
			removewait = true,
			subfolder = "armbuildings/landeconomy",
			techlevel = 2,
		},
		featuredefs = {
			dead = {
				blocking = true,
				category = "corpses",
				collisionvolumeoffsets = "-1.82577514648 0.0764762817383 -0.28246307373",
				collisionvolumescales = "83.349395752 31.1307525635 52.6837921143",
				collisionvolumetype = "Box",
				damage = 2880,
				energy = 0,
				featuredead = "HEAP",
				featurereclamate = "SMUDGE01",
				footprintx = 5,
				footprintz = 4,
				height = 40,
				hitdensity = 100,
				metal = 3100,
				object = "Units/armckfus_dead.s3o",
				reclaimable = true,
				seqnamereclamate = "TREE1RECLAMATE",
				world = "All Worlds",
			},
			heap = {
				blocking = false,
				category = "heaps",
				collisionvolumescales = "85.0 14.0 6.0",
				collisionvolumetype = "cylY",
				damage = 1440,
				energy = 0,
				featurereclamate = "SMUDGE01",
				footprintx = 4,
				footprintz = 4,
				height = 4,
				hitdensity = 100,
				metal = 1240,
				object = "Units/arm4X4A.s3o",
				reclaimable = true,
				resurrectable = 0,
				seqnamereclamate = "TREE1RECLAMATE",
				world = "All Worlds",
			},
		},
		sfxtypes = {
			pieceexplosiongenerators = {
				[1] = "deathceg2",
				[2] = "deathceg3",
				[3] = "deathceg4",
			},
		},
		sounds = {
			canceldestruct = "cancel2",
			underattack = "warning1",
			count = {
				[1] = "count6",
				[2] = "count5",
				[3] = "count4",
				[4] = "count3",
				[5] = "count2",
				[6] = "count1",
			},
			select = {
				[1] = "fusion1",
			},
		},
	},
}<|MERGE_RESOLUTION|>--- conflicted
+++ resolved
@@ -22,13 +22,8 @@
 		icontype = "building",
 		idleautoheal = 5,
 		idletime = 1800,
-<<<<<<< HEAD
-	--	initcloaked = true, --DEBUG
-		maxdamage = 4000,
-=======
     initcloaked = true,
 		maxdamage = 4450,
->>>>>>> d06f5ccb
 		maxslope = 10,
 		maxwaterdepth = 0,
 		mincloakdistance = 100,
