--- conflicted
+++ resolved
@@ -2306,7 +2306,7 @@
 			 	widgetHandler:EnableWidget("CameraShake")
 			 end
 		 end,
-		 onchange = function(i, value) 
+		 onchange = function(i, value)
 			 saveOptionValue('CameraShake', 'camerashake', 'setStrength', {'powerScale'}, value)
 			 if value > 0 then
 				 widgetHandler:EnableWidget("CameraShake")
@@ -2891,9 +2891,6 @@
 		--  end,
 		--},
 
-<<<<<<< HEAD
-		{id="map_splattexmults_a", group="dev", name="Map splatTexMult"..widgetOptionColor.."  alpha", type="slider", min=0, max=1.5, step=0.001, value=0, description="",
-=======
 		{id="map_voidwater", group="dev", name="Map VoidWater", type="bool", value=false, description="",
 		 onload = function(i)
 			 options[i].value = gl.GetMapRendering("voidWater")
@@ -2921,7 +2918,6 @@
 		},
 
 		{id="map_splattexmults_a", group="dev", name="Map splatTexMult"..widgetOptionColor.."  alpha", type="slider", min=0, max=1, step=0.001, value=0, description="",
->>>>>>> e92ea40e
 		 onload = function(i)
 			 local r,g,b,a = gl.GetMapRendering("splatTexMults")
 			 options[i].value = a
