--- conflicted
+++ resolved
@@ -5268,15 +5268,7 @@
 
 function widget:GetConfigData()
 	return {
-<<<<<<< HEAD
-		vsyncLevel = vsyncLevel,
-		--vsyncOnlyForSpec = vsyncOnlyForSpec,
-		vsyncEnabled = vsyncEnabled,
-		firsttimesetupDone = firstlaunchsetupDone,
-		resettedTonemapDefault = resettedTonemapDefault,
-=======
 		-- these could be re-implemented as custom springsetting configint/float
->>>>>>> d19b3f5e
 		cameraTransitionTime = cameraTransitionTime,
 		cameraPanTransitionTime = cameraPanTransitionTime,
 		useNetworkSmoothing = useNetworkSmoothing,
