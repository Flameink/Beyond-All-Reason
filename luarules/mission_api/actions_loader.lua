--- conflicted
+++ resolved
@@ -34,17 +34,6 @@
 
 		for _, parameter in pairs(parameters[action.type]) do
 			local value = action.parameters[parameter.name]
-<<<<<<< HEAD
-			
-			if value == nil and parameter.required then
-				Spring.Log('actions_loader.lua', LOG.ERROR, "[Mission API] Action missing required parameter. Action: " ..actionID .. ", Parameter: " .. parameter.name)
-			end
-			
-			if value ~= nil and GG['MissionAPI'].Types[parameter.type] then
-				local expectedType = parameter.type
-				local actualType = type(value)
-				
-=======
 
 			if value == nil and parameter.required then
 				Spring.Log('actions_loader.lua', LOG.ERROR, "[Mission API] Action missing required parameter. Action: " ..actionID .. ", Parameter: " .. parameter.name)
@@ -54,7 +43,6 @@
 				local expectedType = parameter.type
 				local actualType = type(value)
 
->>>>>>> 5b901ddb
 				if value ~= nil and actualType ~= expectedType then
 					Spring.Log('actions_loader.lua', LOG.ERROR,"[Mission API] Unexpected parameter type, expected " ..parameter.type ..", got " .. actualType .. ". Action: " .. actionID .. ", Parameter: " .. parameter.name)
 				end
