--- conflicted
+++ resolved
@@ -604,11 +604,7 @@
 --============================================================--
 
 --- Metatable for Vec2 objects
-<<<<<<< HEAD
-local Vec2 = {
-=======
 local vec2 = {
->>>>>>> 5b901ddb
 	__name = 'Vec2',
 
 	x = 0,
@@ -700,32 +696,6 @@
 --============================================================--
 -- Direction
 --============================================================--
-<<<<<<< HEAD
-local Direction = {
-    __name = 'Direction', -- Meta name for type checking
-    value = 0, -- Internal representation as an integer, initially set to 0
-    SOUTH = 0, -- Enum values representing the directions
-    EAST = 1,
-    NORTH = 2,
-    WEST = 3,
-}
-Direction.__index = Direction
-
-function Direction:new(value)
-    local object = {}
-    setmetatable(object, self)
-    object.value = value or self.SOUTH -- Default to SOUTH if no value provided
-    return object
-end
-
-function Direction:validate(file, module)
-    -- Validate the value field only
-    if type(self.value) == 'number' then
-        return true
-    else
-        return false
-    end
-=======
 local direction = {
 	__name = 'Direction', -- Meta name for type checking
 	value = 0,
@@ -767,7 +737,6 @@
 	else
 		return false
 	end
->>>>>>> 5b901ddb
 end
 ----------------------------------------------------------------
 --============================================================--
@@ -779,10 +748,6 @@
 	UnitDef = unitDef,
 	Vec2 = Vec2,
 	Vec3 = vec3,
-<<<<<<< HEAD
-	Direction = Direction,
-=======
 	Direction = direction,
->>>>>>> 5b901ddb
 }
 --@end